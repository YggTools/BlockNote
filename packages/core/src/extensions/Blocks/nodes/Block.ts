import { mergeAttributes, Node } from "@tiptap/core";
import { Selection, TextSelection } from "prosemirror-state";
import styles from "./Block.module.css";
import { PreviousBlockTypePlugin } from "../PreviousBlockTypePlugin";
import { textblockTypeInputRuleSameNodeType } from "../rule";
<<<<<<< HEAD
import { findBlock } from "../helpers/findBlock";
=======
import { OrderedListPlugin } from "../OrderedListPlugin";
>>>>>>> 03c8affb

export interface IBlock {
  HTMLAttributes: Record<string, any>;
}

export type Level = 1 | 2 | 3;

declare module "@tiptap/core" {
  interface Commands<ReturnType> {
    blockHeading: {
      /**
       * Set a heading node
       */
      setBlockHeading: (attributes: { level: Level }) => ReturnType;
      /**
       * Unset a heading node
       */
      unsetBlockHeading: () => ReturnType;

      unsetList: () => ReturnType;

      addNewBlockAsSibling: (attributes?: { headingType: Level }) => ReturnType;
    };
  }
}

/**
 * The main "Block node" documents consist of
 */
export const Block = Node.create<IBlock>({
  name: "tcblock",
  group: "block",
  addOptions() {
    return {
      HTMLAttributes: {},
    };
  },

  // A block always contains content, and optionally a blockGroup which contains nested blocks
  content: "tccontent blockGroup?",

  defining: true,

  addAttributes() {
    return {
      listType: {
        default: undefined,
        renderHTML: (attributes) => {
          return {
            "data-listType": attributes.listType,
          };
        },
        parseHTML: (element) => element.getAttribute("data-listType"),
      },
      blockColor: {
        default: undefined,
        renderHTML: (attributes) => {
          return {
            "data-blockColor": attributes.blockColor,
          };
        },
        parseHTML: (element) => element.getAttribute("data-blockColor"),
      },
      blockStyle: {
        default: undefined,
        renderHTML: (attributes) => {
          return {
            "data-blockStyle": attributes.blockStyle,
          };
        },
        parseHTML: (element) => element.getAttribute("data-blockStyle"),
      },
      headingType: {
        default: undefined,
        keepOnSplit: false,
        renderHTML: (attributes) => {
          return {
            "data-headingType": attributes.headingType,
          };
        },
        parseHTML: (element) => element.getAttribute("data-headingType"),
      },
    };
  },

  // TODO: should we parse <li>, <ol>, <h1>, etc?
  parseHTML() {
    return [
      {
        tag: "div",
      },
    ];
  },

  renderHTML({ HTMLAttributes }) {
    return [
      "div",
      mergeAttributes(this.options.HTMLAttributes, HTMLAttributes, {
        class: styles.blockOuter,
      }),
      [
        "div",
        mergeAttributes(this.options.HTMLAttributes, HTMLAttributes, {
          class: styles.block,
        }),
        0,
      ],
    ];
  },

  addInputRules() {
    return [
      ...[1, 2, 3].map((level) => {
        // Create a heading when starting with "#", "##", or "###""
        return textblockTypeInputRuleSameNodeType({
          find: new RegExp(`^(#{1,${level}})\\s$`),
          type: this.type,
          getAttributes: {
            headingType: level,
          },
        });
      }),
      // Create a list when starting with "-"
      textblockTypeInputRuleSameNodeType({
        find: /^\s*([-+*])\s$/,
        type: this.type,
        getAttributes: {
          listType: "li",
        },
      }),
      textblockTypeInputRuleSameNodeType({
        find: new RegExp(/^1.\s/),
        type: this.type,
        getAttributes: {
          listType: "oli",
        },
      }),
    ];
  },

  addCommands() {
    return {
      setBlockHeading:
        (attributes) =>
        ({ tr }) => {
          // Get parent of TextNode
          const containingBlock = findBlock(tr.selection);

          // Should not be possible because of schema
          if (!containingBlock) return false;

          // Add heading attribute to Block
          tr.setNodeMarkup(containingBlock.pos, undefined, {
            ...containingBlock.node.attrs,
            headingType: attributes.level,
          });
          return true;
        },
      unsetBlockHeading:
        () =>
        ({ commands }) => {
          return commands.updateAttributes(this.name, {
            headingType: undefined,
          });
        },
      unsetList:
        () =>
        ({ tr, dispatch }) => {
          const node = tr.selection.$anchor.node(-1);
          const nodePos = tr.selection.$anchor.posAtIndex(0, -1) - 1;

          // const node2 = tr.doc.nodeAt(nodePos);
          if (node.type.name === "tcblock" && node.attrs["listType"]) {
            if (dispatch) {
              tr.setNodeMarkup(nodePos, undefined, {
                ...node.attrs,
                listType: undefined,
              });
              return true;
            }
          }
          return false;
        },

      addNewBlockAsSibling:
        (attributes) =>
        ({ tr, dispatch, state }) => {
          // Get current block
          const currentBlock = findBlock(tr.selection);
          if (!currentBlock) return false;

          if (!dispatch) return false;

          // If current blocks content is empty dont create a new block
          if (currentBlock.node.firstChild?.textContent.length === 0) {
            tr.setNodeMarkup(currentBlock.pos, undefined, attributes);
            return true;
          }

          // Create new block after current block
          const endOfBlock = currentBlock.pos + currentBlock.node.nodeSize;
          let newBlock =
            state.schema.nodes["tcblock"].createAndFill(attributes);
          tr.insert(endOfBlock, newBlock);
          tr.setSelection(new TextSelection(tr.doc.resolve(endOfBlock + 1)));
          return true;
        },
    };
  },
  addProseMirrorPlugins() {
    return [PreviousBlockTypePlugin(), OrderedListPlugin()];
  },
  addKeyboardShortcuts() {
    // handleBackspace is partially adapted from https://github.com/ueberdosis/tiptap/blob/ed56337470efb4fd277128ab7ef792b37cfae992/packages/core/src/extensions/keymap.ts
    const handleBackspace = () =>
      this.editor.commands.first(({ commands }) => [
        // Maybe the user wants to undo an auto formatting input rule (e.g.: - or #, and then hit backspace) (source: tiptap)
        () => commands.undoInputRule(),
        // maybe convert first text block node to default node (source: tiptap)
        () =>
          commands.command(({ tr }) => {
            const { selection, doc } = tr;
            const { empty, $anchor } = selection;
            const { pos, parent } = $anchor;
            const isAtStart = Selection.atStart(doc).from === pos;

            if (
              !empty ||
              !isAtStart ||
              !parent.type.isTextblock ||
              parent.textContent.length
            ) {
              return false;
            }

            return commands.clearNodes();
          }),
        () => commands.deleteSelection(), // (source: tiptap)
        () =>
          commands.command(({ tr }) => {
            const isAtStartOfNode = tr.selection.$anchor.parentOffset === 0;
            const node = tr.selection.$anchor.node(-1);
            if (isAtStartOfNode && node.type.name === "tcblock") {
              // we're at the start of the block, so we're trying to "backspace" the bullet or indentation
              return commands.first([
                () => commands.unsetList(), // first try to remove the "list" property
                () => commands.liftListItem("tcblock"), // then try to remove a level of indentation
              ]);
            }
            return false;
          }),
        ({ chain }) =>
          // we are at the start of a block at the root level. The user hits backspace to "merge it" to the end of the block above
          //
          // BlockA
          // BlockB

          // Becomes:

          // BlockABlockB

          chain()
            .command(({ tr, state, dispatch }) => {
              const isAtStartOfNode = tr.selection.$anchor.parentOffset === 0;
              const anchor = tr.selection.$anchor;
              const node = anchor.node(-1);
              if (isAtStartOfNode && node.type.name === "tcblock") {
                if (node.childCount === 2) {
                  // BlockB has children. We want to go from this:
                  //
                  // BlockA
                  // BlockB
                  //    BlockC
                  //        BlockD
                  //
                  // to:
                  //
                  // BlockABlockB
                  // BlockC
                  //     BlockD

                  // This parts moves the children of BlockB to the top level
                  const startSecondChild = anchor.posAtIndex(1, -1) + 1; // start of blockgroup
                  const endSecondChild = anchor.posAtIndex(2, -1) - 1;
                  const range = state.doc
                    .resolve(startSecondChild)
                    .blockRange(state.doc.resolve(endSecondChild));

                  if (dispatch) {
                    tr.lift(range!, anchor.depth - 2);
                  }
                }
                return true;
              }
              return false;
            })
            // use joinBackward to merge BlockB to BlockA (i.e.: turn it into BlockABlockB)
            // The standard JoinBackward would break here, and would turn it into:
            // BlockA
            //     BlockB
            //
            // joinBackward has been patched with patch-package (see /patches) to prevent this behaviour
            .joinBackward()
            .run(),

        () => commands.selectNodeBackward(), // (source: tiptap)
      ]);

    const handleEnter = () =>
      this.editor.commands.first(({ commands }) => [
        // Try to split the current block into 2 items:
        () => commands.splitListItem("tcblock"),
        // Otherwise, maybe we are in an empty list item. "Enter" should remove the list bullet
        ({ tr, dispatch }) => {
          const $from = tr.selection.$from;
          if ($from.depth !== 3) {
            // only needed at root level, at deeper levels it should be handled already by splitListItem
            return false;
          }
          const node = tr.selection.$anchor.node(-1);
          const nodePos = tr.selection.$anchor.posAtIndex(0, -1) - 1;

          if (node.type.name === "tcblock" && node.attrs["listType"]) {
            if (dispatch) {
              tr.setNodeMarkup(nodePos, undefined, {
                ...node.attrs,
                listType: undefined,
              });
            }
            return true;
          }
          return false;
        },
        // Otherwise, we might be on an empty line and hit "Enter" to create a new line:
        ({ tr, dispatch }) => {
          const $from = tr.selection.$from;

          if (dispatch) {
            tr.split($from.pos, 2).scrollIntoView();
          }
          return true;
        },
      ]);

    return {
      Backspace: handleBackspace,
      Enter: handleEnter,
      Tab: () => this.editor.commands.sinkListItem("tcblock"),
      "Shift-Tab": () => {
        return this.editor.commands.liftListItem("tcblock");
      },
      "Mod-Alt-0": () => this.editor.commands.unsetBlockHeading(),
      "Mod-Alt-1": () => this.editor.commands.setBlockHeading({ level: 1 }),
      "Mod-Alt-2": () => this.editor.commands.setBlockHeading({ level: 2 }),
      "Mod-Alt-3": () => this.editor.commands.setBlockHeading({ level: 3 }),
    };
  },
});<|MERGE_RESOLUTION|>--- conflicted
+++ resolved
@@ -3,11 +3,8 @@
 import styles from "./Block.module.css";
 import { PreviousBlockTypePlugin } from "../PreviousBlockTypePlugin";
 import { textblockTypeInputRuleSameNodeType } from "../rule";
-<<<<<<< HEAD
 import { findBlock } from "../helpers/findBlock";
-=======
 import { OrderedListPlugin } from "../OrderedListPlugin";
->>>>>>> 03c8affb
 
 export interface IBlock {
   HTMLAttributes: Record<string, any>;
