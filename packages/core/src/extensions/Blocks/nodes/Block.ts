import { mergeAttributes, Node } from "@tiptap/core";
import { Selection, TextSelection } from "prosemirror-state";
import styles from "./Block.module.css";
import { PreviousBlockTypePlugin } from "../PreviousBlockTypePlugin";
import { textblockTypeInputRuleSameNodeType } from "../rule";
import { findBlock } from "../helpers/findBlock";
import { OrderedListPlugin } from "../OrderedListPlugin";
<<<<<<< HEAD
import { joinBackward } from "../commands/joinBackward";
=======
import { setBlockHeading } from "../helpers/setBlockHeading";
>>>>>>> a35599fc

export interface IBlock {
  HTMLAttributes: Record<string, any>;
}

export type Level = 1 | 2 | 3;
export type ListType = "li" | "oli";

declare module "@tiptap/core" {
  interface Commands<ReturnType> {
    blockHeading: {
      /**
       * Set a heading node
       */
      setBlockHeading: (attributes: { level: Level }) => ReturnType;
      /**
       * Unset a heading node
       */
      unsetBlockHeading: () => ReturnType;

      unsetList: () => ReturnType;

      addNewBlockAsSibling: (attributes?: {
        headingType?: Level;
        listType?: ListType;
      }) => ReturnType;

      setBlockList: (type: ListType) => ReturnType;
    };
  }
}

/**
 * The main "Block node" documents consist of
 */
export const Block = Node.create<IBlock>({
  name: "tcblock",
  group: "block",
  addOptions() {
    return {
      HTMLAttributes: {},
    };
  },

  // A block always contains content, and optionally a blockGroup which contains nested blocks
  content: "tccontent blockGroup?",

  defining: true,

  addAttributes() {
    return {
      listType: {
        default: undefined,
        renderHTML: (attributes) => {
          return {
            "data-listType": attributes.listType,
          };
        },
        parseHTML: (element) => element.getAttribute("data-listType"),
      },
      blockColor: {
        default: undefined,
        renderHTML: (attributes) => {
          return {
            "data-blockColor": attributes.blockColor,
          };
        },
        parseHTML: (element) => element.getAttribute("data-blockColor"),
      },
      blockStyle: {
        default: undefined,
        renderHTML: (attributes) => {
          return {
            "data-blockStyle": attributes.blockStyle,
          };
        },
        parseHTML: (element) => element.getAttribute("data-blockStyle"),
      },
      headingType: {
        default: undefined,
        keepOnSplit: false,
        renderHTML: (attributes) => {
          return {
            "data-headingType": attributes.headingType,
          };
        },
        parseHTML: (element) => element.getAttribute("data-headingType"),
      },
    };
  },

  // TODO: should we parse <li>, <ol>, <h1>, etc?
  parseHTML() {
    return [
      {
        tag: "div",
      },
    ];
  },

  renderHTML({ HTMLAttributes }) {
    return [
      "div",
      mergeAttributes(this.options.HTMLAttributes, HTMLAttributes, {
        class: styles.blockOuter,
      }),
      [
        "div",
        mergeAttributes(this.options.HTMLAttributes, HTMLAttributes, {
          class: styles.block,
        }),
        0,
      ],
    ];
  },

  addInputRules() {
    return [
      ...[1, 2, 3].map((level) => {
        // Create a heading when starting with "#", "##", or "###""
        return textblockTypeInputRuleSameNodeType({
          find: new RegExp(`^(#{1,${level}})\\s$`),
          type: this.type,
          getAttributes: {
            headingType: level,
          },
        });
      }),
      // Create a list when starting with "-"
      textblockTypeInputRuleSameNodeType({
        find: /^\s*([-+*])\s$/,
        type: this.type,
        getAttributes: {
          listType: "li",
        },
      }),
      textblockTypeInputRuleSameNodeType({
        find: new RegExp(/^1.\s/),
        type: this.type,
        getAttributes: {
          listType: "oli",
        },
      }),
    ];
  },

  addCommands() {
    return {
      setBlockHeading:
        (attributes) =>
        ({ tr, dispatch }) => {
          return setBlockHeading(tr, dispatch, attributes.level);
        },
      unsetBlockHeading:
        () =>
        ({ tr, dispatch }) => {
          return setBlockHeading(tr, dispatch, undefined);
        },
      unsetList:
        () =>
        ({ tr, dispatch }) => {
          const node = tr.selection.$anchor.node(-1);
          const nodePos = tr.selection.$anchor.posAtIndex(0, -1) - 1;

          // const node2 = tr.doc.nodeAt(nodePos);
          if (node.type.name === "tcblock" && node.attrs["listType"]) {
            if (dispatch) {
              tr.setNodeMarkup(nodePos, undefined, {
                ...node.attrs,
                listType: undefined,
              });
              return true;
            }
          }
          return false;
        },

      addNewBlockAsSibling:
        (attributes) =>
        ({ tr, dispatch, state }) => {
          // Get current block
          const currentBlock = findBlock(tr.selection);
          if (!currentBlock) {
            return false;
          }

          // If current blocks content is empty dont create a new block
          if (currentBlock.node.firstChild?.textContent.length === 0) {
            if (dispatch) {
              tr.setNodeMarkup(currentBlock.pos, undefined, attributes);
            }
            return true;
          }

          // Create new block after current block
          const endOfBlock = currentBlock.pos + currentBlock.node.nodeSize;
          let newBlock =
            state.schema.nodes["tcblock"].createAndFill(attributes);
          if (dispatch) {
            tr.insert(endOfBlock, newBlock);
            tr.setSelection(new TextSelection(tr.doc.resolve(endOfBlock + 1)));
          }
          return true;
        },
      setBlockList:
        (type) =>
        ({ tr, dispatch }) => {
          const node = tr.selection.$anchor.node(-1);
          const nodePos = tr.selection.$anchor.posAtIndex(0, -1) - 1;

          // const node2 = tr.doc.nodeAt(nodePos);
          if (node.type.name === "tcblock") {
            if (dispatch) {
              tr.setNodeMarkup(nodePos, undefined, {
                ...node.attrs,
                listType: type,
              });
            }
            return true;
          }
          return false;
        },
      joinBackward, // Override default joinBackward with edited command
    };
  },
  addProseMirrorPlugins() {
    return [PreviousBlockTypePlugin(), OrderedListPlugin()];
  },
  addKeyboardShortcuts() {
    // handleBackspace is partially adapted from https://github.com/ueberdosis/tiptap/blob/ed56337470efb4fd277128ab7ef792b37cfae992/packages/core/src/extensions/keymap.ts
    const handleBackspace = () =>
      this.editor.commands.first(({ commands }) => [
        // Maybe the user wants to undo an auto formatting input rule (e.g.: - or #, and then hit backspace) (source: tiptap)
        () => commands.undoInputRule(),
        // maybe convert first text block node to default node (source: tiptap)
        () =>
          commands.command(({ tr }) => {
            const { selection, doc } = tr;
            const { empty, $anchor } = selection;
            const { pos, parent } = $anchor;
            const isAtStart = Selection.atStart(doc).from === pos;

            if (
              !empty ||
              !isAtStart ||
              !parent.type.isTextblock ||
              parent.textContent.length
            ) {
              return false;
            }

            return commands.clearNodes();
          }),
        () => commands.deleteSelection(), // (source: tiptap)
        () =>
          commands.command(({ tr }) => {
            const isAtStartOfNode = tr.selection.$anchor.parentOffset === 0;
            const node = tr.selection.$anchor.node(-1);
            if (isAtStartOfNode && node.type.name === "tcblock") {
              // we're at the start of the block, so we're trying to "backspace" the bullet or indentation
              return commands.first([
                () => commands.unsetList(), // first try to remove the "list" property
                () => commands.liftListItem("tcblock"), // then try to remove a level of indentation
              ]);
            }
            return false;
          }),
        ({ chain }) =>
          // we are at the start of a block at the root level. The user hits backspace to "merge it" to the end of the block above
          //
          // BlockA
          // BlockB

          // Becomes:

          // BlockABlockB

          chain()
            .command(({ tr, state, dispatch }) => {
              const isAtStartOfNode = tr.selection.$anchor.parentOffset === 0;
              const anchor = tr.selection.$anchor;
              const node = anchor.node(-1);
              if (isAtStartOfNode && node.type.name === "tcblock") {
                if (node.childCount === 2) {
                  // BlockB has children. We want to go from this:
                  //
                  // BlockA
                  // BlockB
                  //    BlockC
                  //        BlockD
                  //
                  // to:
                  //
                  // BlockABlockB
                  // BlockC
                  //     BlockD

                  // This parts moves the children of BlockB to the top level
                  const startSecondChild = anchor.posAtIndex(1, -1) + 1; // start of blockgroup
                  const endSecondChild = anchor.posAtIndex(2, -1) - 1;
                  const range = state.doc
                    .resolve(startSecondChild)
                    .blockRange(state.doc.resolve(endSecondChild));

                  if (dispatch) {
                    tr.lift(range!, anchor.depth - 2);
                  }
                }
                return true;
              }
              return false;
            })
            // use joinBackward to merge BlockB to BlockA (i.e.: turn it into BlockABlockB)
            // The standard JoinBackward would break here, and would turn it into:
            // BlockA
            //     BlockB
            //
            // joinBackward has been patched with patch-package (see /patches) to prevent this behaviour
            .joinBackward()
            .run(),

        () => commands.selectNodeBackward(), // (source: tiptap)
      ]);

    const handleEnter = () =>
      this.editor.commands.first(({ commands }) => [
        // Try to split the current block into 2 items:
        () => commands.splitListItem("tcblock"),
        // Otherwise, maybe we are in an empty list item. "Enter" should remove the list bullet
        ({ tr, dispatch }) => {
          const $from = tr.selection.$from;
          if ($from.depth !== 3) {
            // only needed at root level, at deeper levels it should be handled already by splitListItem
            return false;
          }
          const node = tr.selection.$anchor.node(-1);
          const nodePos = tr.selection.$anchor.posAtIndex(0, -1) - 1;

          if (node.type.name === "tcblock" && node.attrs["listType"]) {
            if (dispatch) {
              tr.setNodeMarkup(nodePos, undefined, {
                ...node.attrs,
                listType: undefined,
              });
            }
            return true;
          }
          return false;
        },
        // Otherwise, we might be on an empty line and hit "Enter" to create a new line:
        ({ tr, dispatch }) => {
          const $from = tr.selection.$from;

          if (dispatch) {
            tr.split($from.pos, 2).scrollIntoView();
          }
          return true;
        },
      ]);

    return {
      Backspace: handleBackspace,
      Enter: handleEnter,
      Tab: () => this.editor.commands.sinkListItem("tcblock"),
      "Shift-Tab": () => {
        return this.editor.commands.liftListItem("tcblock");
      },
      "Mod-Alt-0": () =>
        this.editor.chain().unsetList().unsetBlockHeading().run(),
      "Mod-Alt-1": () => this.editor.commands.setBlockHeading({ level: 1 }),
      "Mod-Alt-2": () => this.editor.commands.setBlockHeading({ level: 2 }),
      "Mod-Alt-3": () => this.editor.commands.setBlockHeading({ level: 3 }),
      "Mod-Shift-7": () => this.editor.commands.setBlockList("li"),
      "Mod-Shift-8": () => this.editor.commands.setBlockList("oli"),
      // TODO: Add shortcuts for numbered and bullet list
    };
  },
});<|MERGE_RESOLUTION|>--- conflicted
+++ resolved
@@ -5,11 +5,8 @@
 import { textblockTypeInputRuleSameNodeType } from "../rule";
 import { findBlock } from "../helpers/findBlock";
 import { OrderedListPlugin } from "../OrderedListPlugin";
-<<<<<<< HEAD
 import { joinBackward } from "../commands/joinBackward";
-=======
 import { setBlockHeading } from "../helpers/setBlockHeading";
->>>>>>> a35599fc
 
 export interface IBlock {
   HTMLAttributes: Record<string, any>;
