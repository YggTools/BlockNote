--- conflicted
+++ resolved
@@ -11,13 +11,9 @@
       let count = 1;
       let skip = 0;
       newState.doc.descendants((node, pos) => {
-<<<<<<< HEAD
-        if (node.type.name === "tcblock" && !node.attrs.listType) count = 1;
-=======
         if (node.type.name === "tcblock" && !node.attrs.listType) {
           count = 1;
         }
->>>>>>> 67e46554
         if (
           skip === 0 &&
           node.type.name === "tcblock" &&
@@ -37,13 +33,9 @@
           }
 
           count++;
-<<<<<<< HEAD
-        } else if (skip > 0) skip--;
-=======
         } else if (skip > 0) {
           skip--;
         }
->>>>>>> 67e46554
       });
       if (modified) {
         return newTr;
