import Tippy from "@tippyjs/react";
import { getMarkRange } from "@tiptap/core";
import { Mark, ResolvedPos } from "prosemirror-model";
import { Plugin, PluginKey } from "prosemirror-state";
import ReactDOM from "react-dom";
import { HyperlinkBasicMenu } from "./menus/HyperlinkBasicMenu";
import {
  HyperlinkEditMenu,
  HyperlinkEditorMenuProps,
} from "./menus/HyperlinkEditMenu";
<<<<<<< HEAD

=======
import React from "react";
import rootStyles from "../../root.module.css";
>>>>>>> a35599fc
const PLUGIN_KEY = new PluginKey("HyperlinkMenuPlugin");

/**
 * a helper function that wraps a Tippy around a HyperlinkEditMenu
 * @param props has {text, url, onSubmit and anchorPos}
 * @returns a Tippy instance whose content is a editMenu
 */
const tippyWrapperHyperlinkEditMenu = (
  props: HyperlinkEditorMenuProps & {
    anchorPos: { left: number; top: number; width: number; height: number };
  }
) => {
  const { anchorPos, ...editMenuProps } = props;
  return (
    <Tippy
      getReferenceClientRect={() => anchorPos as any}
      content={<HyperlinkEditMenu {...editMenuProps}></HyperlinkEditMenu>}
      interactive={true}
      interactiveBorder={30}
      showOnCreate={true}
      trigger={"click"} // so that we don't hide on mouse out
      hideOnClick
      className={rootStyles.bnRoot}
      appendTo={document.body}>
      <div></div>
    </Tippy>
  );
};

export const createHyperlinkMenuPlugin = () => {
  // as we always use Tippy appendTo(document.body), we can just create an element
  // that we use for ReactDOM, but it isn't used anywhere (except by React internally)
  const fakeRenderTarget = document.createElement("div");

  let hoveredLink: HTMLAnchorElement | undefined;
  let menuState: "cursor-based" | "mouse-based" | "hidden" = "hidden";
  let nextTippyKey = 0;

  return new Plugin({
    key: PLUGIN_KEY,
    view() {
      return {
        update: async (view, _prevState) => {
          const selection = view.state.selection;
          if (selection.from !== selection.to) {
            // don't show menu when we have an active selection
            if (menuState !== "hidden") {
              menuState = "hidden";
              ReactDOM.render(<></>, fakeRenderTarget);
            }
            return;
          }

          let pos: number | undefined;
          let resPos: ResolvedPos<any> | undefined;
          let linkMark: Mark<any> | undefined;
          let basedOnCursorPos = false;
          if (hoveredLink) {
            pos = view.posAtDOM(hoveredLink.firstChild!, 0);
            resPos = view.state.doc.resolve(pos);
            // based on https://github.com/ueberdosis/tiptap/blob/main/packages/core/src/helpers/getMarkRange.ts
            const start = resPos.parent.childAfter(resPos.parentOffset).node;
            linkMark = start?.marks.find((m) => m.type.name.startsWith("link"));
          }

          if (
            !linkMark &&
            (view.hasFocus() || menuState === "cursor-based") // prevents re-opening menu after submission. Only open cursor-based menu if editor has focus
          ) {
            // no hovered link mark, try get from cursor position
            pos = selection.from;
            resPos = view.state.doc.resolve(pos);
            const start = resPos.parent.childAfter(resPos.parentOffset).node;
            linkMark = start?.marks.find((m) => m.type.name.startsWith("link"));
            basedOnCursorPos = true;
          }

          if (!linkMark || !pos || !resPos) {
            // The mouse-based popup takes care of hiding itself (tippy)
            // Because the cursor-based popup is has "showOnCreate", we want to hide it manually
            // if the cursor moves way
            if (menuState === "cursor-based") {
              menuState = "hidden";
              ReactDOM.render(<></>, fakeRenderTarget);
            }
            return;
          }

          const range = getMarkRange(resPos, linkMark.type, linkMark.attrs);
          if (!range) {
            return;
          }
          const text = view.state.doc.textBetween(range.from, range.to);
          const url = linkMark.attrs.href;

          const anchorPos = {
            // use the 'median' position of the range
            ...view.coordsAtPos(Math.round((range.from + range.to) / 2)),
            height: 0, // needed to satisfy types
            width: 0,
          };

          const foundLinkMark = linkMark; // typescript workaround for event handlers

          // A URL has to begin with http(s):// to be interpreted as an absolute path
          const editHandler = (href: string, text: string) => {
            menuState = "hidden";
            ReactDOM.render(<></>, fakeRenderTarget);

            // update the mark with new href
            foundLinkMark.attrs = { ...foundLinkMark.attrs, href };
            // insertText actually replaces the range with text
            const tr = view.state.tr.insertText(text, range.from, range.to);
            // the former range.to is no longer in use
            tr.addMark(range.from, range.from + text.length, foundLinkMark);
            view.dispatch(tr);
          };

          const removeHandler = () => {
            view.dispatch(
              view.state.tr
                .removeMark(range.from, range.to, foundLinkMark.type)
                .setMeta("preventAutolink", true)
            );
          };

          // the hyperlinkEditMenu will be positioned at the same place as hyperlinkBasicMenu
          // this is achieved by making this editMenu a property of the basicMenu below
          // and returning this editMenu directly by introducing another isEditing state
          const hyperlinkEditMenu = tippyWrapperHyperlinkEditMenu({
            anchorPos,
            text,
            url,
            onSubmit: editHandler,
          });

          const hyperlinkBasicMenu = (
            <Tippy
              key={nextTippyKey + ""} // it could be tippy has "hidden" itself after mouseout. We use a key to get a new instance with a clean state.
              getReferenceClientRect={() => anchorPos as any}
              content={
                <HyperlinkBasicMenu
                  editMenu={hyperlinkEditMenu}
                  removeHandler={removeHandler}
                  href={url}></HyperlinkBasicMenu>
              }
              onHide={() => {
                nextTippyKey++;
                menuState = "hidden";
              }}
              aria={{ expanded: false }}
              interactive={true}
              interactiveBorder={30}
              triggerTarget={hoveredLink}
              showOnCreate={basedOnCursorPos}
              appendTo={document.body}>
              <div></div>
            </Tippy>
          );
          ReactDOM.render(hyperlinkBasicMenu, fakeRenderTarget);
          menuState = basedOnCursorPos ? "cursor-based" : "mouse-based";
        },
      };
    },

    props: {
      handleDOMEvents: {
        // update view when an <a> is hovered over
        mouseover(view, event) {
          const newHoveredLink =
            event.target instanceof HTMLAnchorElement &&
            event.target.nodeName === "A"
              ? event.target
              : undefined;

          if (newHoveredLink !== hoveredLink) {
            // dispatch a meta transaction to make sure the view gets updated
            hoveredLink = newHoveredLink;

            view.dispatch(
              view.state.tr.setMeta(PLUGIN_KEY, { hoveredLinkChanged: true })
            );
          }
          return false;
        },
      },
    },
  });
};<|MERGE_RESOLUTION|>--- conflicted
+++ resolved
@@ -8,12 +8,7 @@
   HyperlinkEditMenu,
   HyperlinkEditorMenuProps,
 } from "./menus/HyperlinkEditMenu";
-<<<<<<< HEAD
-
-=======
-import React from "react";
 import rootStyles from "../../root.module.css";
->>>>>>> a35599fc
 const PLUGIN_KEY = new PluginKey("HyperlinkMenuPlugin");
 
 /**
